--- conflicted
+++ resolved
@@ -5,64 +5,8 @@
 
 #[derive(Debug, Clone)]
 pub enum ASTNode {
-<<<<<<< HEAD
-    Function(FunctionNode),
-=======
-    Function(FunctionNode)
->>>>>>> ea074a56
 }
 
 #[derive(Debug, Clone)]
 pub struct FunctionNode {
-    pub name: String,
-<<<<<<< HEAD
-    pub parameters: Vec<ParameterNode>,
-    pub body: Vec<ASTNode>,
-}
-
-#[derive(Debug, Clone)]
-pub struct ParameterNode {
-    pub name: String,
-    pub param_type: String, // For simplicity, assuming type as string.
-}
-
-pub fn create_function_ast(function_name: String) -> ASTNode {
-    ASTNode::Function(FunctionNode {
-        name: function_name,
-        parameters: vec![], // No parameters
-        body: vec![],       // Empty body
-    })
-}
-
-/*
-#[derive(Debug, Clone)]
-pub struct AST {
-    pub nodes: Vec<ASTNode>,
-}
-
-impl AST {
-    pub fn new() -> Self {
-        AST {
-            nodes: Vec::new()
-        }
-    }
-
-    pub fn add_node(&mut self, node: ASTNode) {
-        eprintln!("Adding node to AST: {:?}", node);
-        self.nodes.push(node);
-    }
-}
-
- */
-=======
-    pub params: Vec<ParameterNode>,
-    pub body: Vec<ASTNode>,
-    pub is_entry_point: bool,
-}
-
-#[derive(Debug, Clone)]
-pub struct ParameterNode {
-    pub name: String,
-    pub param_type: String,
-}
->>>>>>> ea074a56
+    pub name: String,